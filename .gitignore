--- conflicted
+++ resolved
@@ -263,11 +263,7 @@
 # Temporary files for deployment
 deploy-temp/
 build-temp/
-<<<<<<< HEAD
 release-temp/
 
 # GitHub workflows (to avoid permission issues)
-=======
-release-temp/# GitHub workflows (to avoid permission issues)
->>>>>>> e132eb6d
 .github/workflows/ci.yml