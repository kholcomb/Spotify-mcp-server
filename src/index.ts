--- conflicted
+++ resolved
@@ -36,7 +36,6 @@
   let mcpServer: MCPServer | null = null;
   
   try {
-<<<<<<< HEAD
     // Initialize security configuration
     const { environment, overrides } = getSecurityConfigFromEnv();
     
@@ -48,11 +47,6 @@
     
     // Initialize secure logger with PII masking
     const logger = createSecureLogger(baseLogger, securityConfigManager.getSecureLoggerConfig());
-=======
-    
-    // Initialize logger
-    const logger = new SimpleLogger(process.env.LOG_LEVEL as 'debug' | 'info' | 'warn' | 'error' || 'info');
->>>>>>> 9b2e2d3a
     
     logger.info('Starting Spotify MCP Server...');
 
