--- conflicted
+++ resolved
@@ -30,7 +30,6 @@
   
   private static readonly SPOTIFY_AUTH_URL = 'https://accounts.spotify.com/authorize';
   private static readonly SPOTIFY_TOKEN_URL = 'https://accounts.spotify.com/api/token';
-<<<<<<< HEAD
   private static readonly SCOPES = [
     'user-read-playback-state',
     'user-modify-playback-state',
@@ -45,11 +44,8 @@
     'user-follow-read',
     'streaming'
   ].join(' ');
-=======
   // Dynamic scopes based on security tier - will be set by scope manager
   private readonly dynamicScopes: string;
->>>>>>> 2215f065
-
   constructor(config: AuthConfig, logger: Logger) {
     this.clientId = config.clientId;
     this.clientSecret = config.clientSecret;
