--- conflicted
+++ resolved
@@ -90,11 +90,7 @@
 ### Core Components
 
 - **🔐 Authentication**: Secure OAuth 2.0 + PKCE flow
-<<<<<<< HEAD
 - **🛠️ Tool Registry**: 27 specialized tools for Spotify operations
-=======
-- **🛠️ Tool Registry**: 26 specialized tools for Spotify operations
->>>>>>> 2215f065
 - **🔄 Request Handler**: Intelligent request routing and validation
 - **📊 Rate Limiter**: Automatic rate limiting and retry logic
 - **🛡️ Security Layer**: Certificate pinning, HSM support, encrypted storage
